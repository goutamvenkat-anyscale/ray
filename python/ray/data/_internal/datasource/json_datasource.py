import io
import logging
from typing import TYPE_CHECKING, Any, Dict, List, Optional, Union

import pandas as pd

from ray.air.util.tensor_extensions.arrow import pyarrow_table_from_pydict
from ray.data._internal.pandas_block import PandasBlockAccessor
from ray.data.context import DataContext
from ray.data.datasource.file_based_datasource import FileBasedDatasource

if TYPE_CHECKING:
    import pyarrow

logger = logging.getLogger(__name__)

JSON_FILE_EXTENSIONS = [
    "json",
    "jsonl",
    # gzip-compressed files
    "json.gz",
    "jsonl.gz",
    # Brotli-compressed fi;es
    "json.br",
    "jsonl.br",
    # Zstandard-compressed files
    "json.zst",
    "jsonl.zst",
    # lz4-compressed files
    "json.lz4",
    "jsonl.lz4",
]


class ArrowJSONDatasource(FileBasedDatasource):
    """JSON datasource, for reading and writing JSON and JSONL files."""

    def __init__(
        self,
        paths: Union[str, List[str]],
        *,
        arrow_json_args: Optional[Dict[str, Any]] = None,
        **file_based_datasource_kwargs,
    ):
        from pyarrow import json

        super().__init__(paths, **file_based_datasource_kwargs)

        if arrow_json_args is None:
            arrow_json_args = {}

        self.read_options = arrow_json_args.pop(
            "read_options", json.ReadOptions(use_threads=False)
        )
        self.arrow_json_args = arrow_json_args

    def _read_with_pyarrow_read_json(self, buffer: "pyarrow.lib.Buffer"):
        """Read with PyArrow JSON reader, trying to auto-increase the
        read block size in the case of the read object
        straddling block boundaries."""
        import pyarrow as pa
        import pyarrow.json as pajson

        # When reading large files, the default block size configured in PyArrow can be
        # too small, resulting in the following error: `pyarrow.lib.ArrowInvalid:
        # straddling object straddles two block boundaries (try to increase block
        # size?)`. More information on this issue can be found here:
        # https://github.com/apache/arrow/issues/25674
        # The read will be retried with geometrically increasing block size
        # until the size reaches `DataContext.get_current().target_max_block_size`.
        # The initial block size will start at the PyArrow default block size
        # or it can be manually set through the `read_options` parameter as follows.
        # >>> import pyarrow.json as pajson
        # >>> block_size = 10 << 20 # Set block size to 10MB
        # >>> ray.data.read_json(  # doctest: +SKIP
        # ...     "s3://anonymous@ray-example-data/log.json",
        # ...     read_options=pajson.ReadOptions(block_size=block_size)
        # ... )

        init_block_size = self.read_options.block_size
        max_block_size = DataContext.get_current().target_max_block_size
        while True:
            try:
                yield pajson.read_json(
                    io.BytesIO(buffer),
                    read_options=self.read_options,
                    **self.arrow_json_args,
                )
                self.read_options.block_size = init_block_size
                break
            except pa.ArrowInvalid as e:
                if "straddling object straddles two block boundaries" in str(e):
                    if (
                        max_block_size is None
                        or self.read_options.block_size < max_block_size
                    ):
                        # Increase the block size in case it was too small.
                        logger.debug(
                            f"JSONDatasource read failed with "
                            f"block_size={self.read_options.block_size}. Retrying with "
                            f"block_size={self.read_options.block_size * 2}."
                        )
                        self.read_options.block_size *= 2
                    else:
                        raise pa.ArrowInvalid(
                            f"{e} - Auto-increasing block size to "
                            f"{self.read_options.block_size} bytes failed. "
                            f"Please try manually increasing the block size through "
                            f"the `read_options` parameter to a larger size. "
                            f"For example: `read_json(..., read_options="
                            f"pyarrow.json.ReadOptions(block_size=10 << 25))`"
                            f"More information on this issue can be found here: "
                            f"https://github.com/apache/arrow/issues/25674"
                        )
                else:
                    # unrelated error, simply reraise
                    raise e

    def _read_with_python_json(self, buffer: "pyarrow.lib.Buffer"):
        """Fallback method to read JSON files with Python's native json.load(),
        in case the default pyarrow json reader fails."""
        import json

        import pyarrow as pa

        # Check if the buffer is empty
        if buffer.size == 0:
            return

        parsed_json = json.load(io.BytesIO(buffer))
        try:
            yield pa.Table.from_pylist(parsed_json)
        except AttributeError as e:
            # For PyArrow < 7.0.0, `pa.Table.from_pylist()` is not available.
            # Construct a dict from the list and call
            # `pa.Table.from_pydict()` instead.
            assert "no attribute 'from_pylist'" in str(e), str(e)
            from collections import defaultdict

            dct = defaultdict(list)
            for row in parsed_json:
                for k, v in row.items():
                    dct[k].append(v)
            yield pyarrow_table_from_pydict(dct)

    # TODO(ekl) The PyArrow JSON reader doesn't support streaming reads.
    def _read_stream(self, f: "pyarrow.NativeFile", path: str):
        import pyarrow as pa

        buffer: pa.lib.Buffer = f.read_buffer()

        try:
            yield from self._read_with_pyarrow_read_json(buffer)
        except pa.ArrowInvalid as e:
            # If read with PyArrow fails, try falling back to native json.load().
            logger.warning(
                f"Error reading with pyarrow.json.read_json(). "
                f"Falling back to native json.load(), which may be slower. "
                f"PyArrow error was:\n{e}"
            )
            yield from self._read_with_python_json(buffer)


class PandasJSONDatasource(FileBasedDatasource):

    # Buffer size in bytes for reading files. Default is 1MB.
    #
    # pandas reads data in small chunks (~8 KiB), which leads to many costly
    # small read requests when accessing cloud storage. To reduce overhead and
    # improve performance, we wrap the file in a larger buffered reader that
    # reads bigger blocks at once.
    _BUFFER_SIZE = 1024**2

    def __init__(
        self,
        paths: Union[str, List[str]],
        target_output_size_bytes: int,
        **file_based_datasource_kwargs,
    ):
        super().__init__(paths, **file_based_datasource_kwargs)

        self._target_output_size_bytes = target_output_size_bytes

    def _read_stream(self, f: "pyarrow.NativeFile", path: str):
        chunksize = self._estimate_chunksize(f)
<<<<<<< HEAD

        if chunksize is None:
            # When chunksize=None, pandas returns DataFrame directly (no context manager)
            df = pd.read_json(f, chunksize=chunksize, lines=True)
            yield _cast_range_index_to_string(df)
        else:
            # When chunksize is a number, pandas returns JsonReader (supports context manager)
            with pd.read_json(f, chunksize=chunksize, lines=True) as reader:
                for df in reader:
                    yield _cast_range_index_to_string(df)

    def _estimate_chunksize(self, f: "pyarrow.NativeFile") -> Optional[int]:
        assert f.tell() == 0, "File pointer must be at the beginning"

        # If target_output_size_bytes is None, read entire file in one chunk
        if self._target_output_size_bytes is None:
            return None  # pandas reads entire file when chunksize=None

        with pd.read_json(f, chunksize=1, lines=True) as reader:
            df = _cast_range_index_to_string(next(reader))
=======
        stream = StrictBufferedReader(f, buffer_size=self._BUFFER_SIZE)
        with pd.read_json(stream, chunksize=chunksize, lines=True) as reader:
            for df in reader:
                yield _cast_range_index_to_string(df)

    def _estimate_chunksize(self, f: "pyarrow.NativeFile") -> int:
        """Estimate the chunksize by sampling the first row.

        This is necessary to avoid OOMs while reading the file.
        """
        assert f.tell() == 0, "File pointer must be at the beginning"

        stream = StrictBufferedReader(f, buffer_size=self._BUFFER_SIZE)
        with pd.read_json(stream, chunksize=1, lines=True) as reader:
            try:
                df = _cast_range_index_to_string(next(reader))
            except StopIteration:
                return 1
>>>>>>> 0e484d33

        block_accessor = PandasBlockAccessor.for_block(df)
        if block_accessor.num_rows() == 0:
            chunksize = 1
        else:
            bytes_per_row = block_accessor.size_bytes() / block_accessor.num_rows()
            chunksize = max(round(self._target_output_size_bytes / bytes_per_row), 1)

        # Reset file pointer to the beginning.
        f.seek(0)

        return chunksize

    def _open_input_source(
        self,
        filesystem: "pyarrow.fs.FileSystem",
        path: str,
        **open_args,
    ) -> "pyarrow.NativeFile":
        # Use seekable file so we can reset the file after sampling the first row.
        file = filesystem.open_input_file(path, **open_args)
        assert file.seekable(), "File must be seekable"
        return file


def _cast_range_index_to_string(df: pd.DataFrame):
    # NOTE: PandasBlockAccessor doesn't support RangeIndex, so we need to convert
    # to string.
    if isinstance(df.columns, pd.RangeIndex):
        df.columns = df.columns.astype(str)
    return df


class StrictBufferedReader(io.RawIOBase):
    """Wrapper that prevents premature file closure and ensures full-buffered reads.

    This is necessary for two reasons:
    1. The datasource reads the file twice -- first to sample and determine the chunk size,
       and again to load the actual data. Since pandas assumes ownership of the file and
       may close it, we prevent that by explicitly detaching the underlying file before
       closing the buffer.

    2. pandas wraps the file in a TextIOWrapper to decode bytes into text. TextIOWrapper
       prefers calling read1(), which doesn't prefetch for random-access files
       (e.g., from PyArrow). This wrapper forces all reads through the full buffer to
       avoid inefficient small-range S3 GETs.
    """

    def __init__(self, file: io.RawIOBase, buffer_size: int):
        self._file = io.BufferedReader(file, buffer_size=buffer_size)

    def read(self, size=-1, /):
        return self._file.read(size)

    def readable(self) -> bool:
        return True

    def close(self):
        if not self.closed:
            self._file.detach()
            self._file.close()
            super().close()<|MERGE_RESOLUTION|>--- conflicted
+++ resolved
@@ -183,39 +183,27 @@
 
     def _read_stream(self, f: "pyarrow.NativeFile", path: str):
         chunksize = self._estimate_chunksize(f)
-<<<<<<< HEAD
-
+
+        stream = StrictBufferedReader(f, buffer_size=self._BUFFER_SIZE)
         if chunksize is None:
             # When chunksize=None, pandas returns DataFrame directly (no context manager)
-            df = pd.read_json(f, chunksize=chunksize, lines=True)
+            df = pd.read_json(stream, chunksize=chunksize, lines=True)
             yield _cast_range_index_to_string(df)
         else:
             # When chunksize is a number, pandas returns JsonReader (supports context manager)
-            with pd.read_json(f, chunksize=chunksize, lines=True) as reader:
+            with pd.read_json(stream, chunksize=chunksize, lines=True) as reader:
                 for df in reader:
                     yield _cast_range_index_to_string(df)
 
     def _estimate_chunksize(self, f: "pyarrow.NativeFile") -> Optional[int]:
-        assert f.tell() == 0, "File pointer must be at the beginning"
-
-        # If target_output_size_bytes is None, read entire file in one chunk
-        if self._target_output_size_bytes is None:
-            return None  # pandas reads entire file when chunksize=None
-
-        with pd.read_json(f, chunksize=1, lines=True) as reader:
-            df = _cast_range_index_to_string(next(reader))
-=======
-        stream = StrictBufferedReader(f, buffer_size=self._BUFFER_SIZE)
-        with pd.read_json(stream, chunksize=chunksize, lines=True) as reader:
-            for df in reader:
-                yield _cast_range_index_to_string(df)
-
-    def _estimate_chunksize(self, f: "pyarrow.NativeFile") -> int:
         """Estimate the chunksize by sampling the first row.
 
         This is necessary to avoid OOMs while reading the file.
         """
         assert f.tell() == 0, "File pointer must be at the beginning"
+
+        if self._target_output_size_bytes is None:
+            return None
 
         stream = StrictBufferedReader(f, buffer_size=self._BUFFER_SIZE)
         with pd.read_json(stream, chunksize=1, lines=True) as reader:
@@ -223,7 +211,6 @@
                 df = _cast_range_index_to_string(next(reader))
             except StopIteration:
                 return 1
->>>>>>> 0e484d33
 
         block_accessor = PandasBlockAccessor.for_block(df)
         if block_accessor.num_rows() == 0:
